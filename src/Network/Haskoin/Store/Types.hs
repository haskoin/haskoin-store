{-# LANGUAGE ConstraintKinds       #-}
{-# LANGUAGE FlexibleContexts      #-}
{-# LANGUAGE LambdaCase            #-}
{-# LANGUAGE MultiParamTypeClasses #-}
{-# LANGUAGE OverloadedStrings     #-}
{-# LANGUAGE RecordWildCards       #-}
module Network.Haskoin.Store.Types where

import           Control.Applicative
import           Control.Exception
import           Control.Monad.Reader
import           Data.Aeson              as A
import           Data.ByteString         (ByteString)
import qualified Data.ByteString         as B
import           Data.Function
import           Data.Int
import           Data.Maybe
import           Data.Serialize          as S
import           Data.String.Conversions
import           Data.Word
import           Database.RocksDB        (DB)
import           Database.RocksDB.Query  as R
import           Haskoin
<<<<<<< HEAD
import           Network.Haskoin.Node
import           UnliftIO
import           Data.Time.Clock
=======
import           Haskoin.Node
import           NQE
>>>>>>> b3b5cd57

-- | Reasons why a transaction may not get imported.
data TxException
    = DoubleSpend
      -- ^ outputs already spent by another transaction
    | OverSpend
      -- ^ outputs larger than inputs
    | OrphanTx
      -- ^ inputs unknown
    | NonStandard
      -- ^ non-standard transaction rejected by peer
    | LowFee
      -- ^ pony up
    | Dust
      -- ^ an output is too small
    | NoPeers
      -- ^ no peers to send the transaction to
    | InvalidTx
      -- ^ transaction is invalid in some other way
    | CouldNotImport
      -- ^ could not import for an unknown reason
    | PeerIsGone
      -- ^ the peer that got the transaction disconnected
    | AlreadyImported
      -- ^ the transaction is already in the database
    | PublishTimeout
      -- ^ some timeout was reached while publishing
    | PeerRejectOther
      -- ^ peer rejected transaction for unknown reason
    | NotAtHeight
      -- ^ this node is not yet synchronized
    deriving (Eq)

instance Show TxException where
    show InvalidTx       = "invalid"
    show DoubleSpend     = "double-spend"
    show OverSpend       = "not enough funds"
    show OrphanTx        = "orphan"
    show AlreadyImported = "already imported"
    show NoPeers         = "no peers"
    show NonStandard     = "non-standard"
    show LowFee          = "low fee"
    show Dust            = "dust"
    show PeerIsGone      = "peer disconnected"
    show CouldNotImport  = "could not import"
    show PublishTimeout  = "publish timeout"
    show PeerRejectOther = "peer rejected for unknown reason"
    show NotAtHeight     = "not at height"

instance Exception TxException

-- | Wrapper for an transaction that can be deserialized from a JSON object.
newtype NewTx = NewTx
    { newTx :: Tx
    } deriving (Show, Eq, Ord)

-- | Configuration for a block store.
data BlockConfig = BlockConfig
    { blockConfMailbox  :: !BlockStore
      -- ^ block store mailbox
    , blockConfManager  :: !Manager
      -- ^ peer manager from running node
    , blockConfChain    :: !Chain
      -- ^ chain from a running node
    , blockConfListener :: !(Listen StoreEvent)
      -- ^ listener for store events
    , blockConfDB       :: !DB
      -- ^ RocksDB database handle
    , blockConfNet      :: !Network
      -- ^ network constants
    }

-- | Event that the store can generate.
data StoreEvent
    = BestBlock !BlockHash
      -- ^ new best block
    | MempoolNew !TxHash
      -- ^ new mempool transaction
    | TxException !TxHash
                  !TxException
      -- ^ published tx could not be imported
    | PeerConnected !Peer
      -- ^ new peer connected
    | PeerDisconnected !Peer
      -- ^ peer has disconnected
    | PeerPong !Peer
               !Word64
      -- ^ peer responded 'Ping'

-- | Messages that a 'BlockStore' can accept.
data BlockMessage
    = BlockChainNew !BlockNode
      -- ^ new block header in chain
    | BlockPeerConnect !Peer
      -- ^ new peer connected
    | BlockPeerDisconnect !Peer
      -- ^ peer disconnected
    | BlockReceived !Peer
                    !Block
      -- ^ new block received from a peer
    | BlockNotReceived !Peer
                       !BlockHash
      -- ^ peer could not deliver a block
    | TxReceived !Peer
                 !Tx
      -- ^ transaction received from a peer
    | TxAvailable !Peer
                  ![TxHash]
      -- ^ peer has transactions available
    | TxPublished !Tx
      -- ^ transaction has been published successfully
    | PongReceived !Peer
                   !Word64
      -- ^ peer responded to a 'Ping'

-- | Mailbox for block store.
type BlockStore = Inbox BlockMessage

-- | Database key for an address transaction.
data AddrTxKey
    = AddrTxKey { addrTxKey    :: !Address
                , addrTxHeight :: !(Maybe BlockHeight)
                , addrTxPos    :: !(Maybe Word32)
                , addrTxHash   :: !TxHash }
      -- ^ key for a transaction affecting an address
    | ShortAddrTxKey { addrTxKey :: !Address }
    | ShortAddrTxKeyHeight { addrTxKey    :: !Address
                           , addrTxHeight :: !(Maybe BlockHeight)}
      -- ^ short key that matches all entries
    deriving (Show, Eq)

-- | Database key for an address output.
data AddrOutKey
    = AddrOutKey { addrOutputAddress :: !Address
                 , addrOutputHeight  :: !(Maybe BlockHeight)
                 , addrOutputPos     :: !(Maybe Word32)
                 , addrOutPoint      :: !OutPoint }
      -- ^ full key
    | ShortAddrOutKey { addrOutputAddress :: !Address }
      -- ^ short key for all spent or unspent outputs
    | ShortAddrOutKeyHeight { addrOutputAddress :: !Address
                            , addrOutputHeight  :: !(Maybe BlockHeight) }
      -- ^ short key for all outputs at a given height
    deriving (Show, Eq)

instance Ord AddrOutKey where
    compare = compare `on` f
      where
        f AddrOutKey {..} =
            ( fromMaybe maxBound addrOutputHeight
            , fromMaybe maxBound addrOutputPos
            , outPointIndex addrOutPoint)
        f _ = undefined

-- | Database value for a block entry.
data BlockValue = BlockValue
    { blockValueHeight :: !BlockHeight
      -- ^ height of the block in the chain
    , blockValueWork   :: !BlockWork
      -- ^ accumulated work in that block
    , blockValueHeader :: !BlockHeader
      -- ^ block header
    , blockValueSize   :: !Word32
      -- ^ size of the block including witnesses
    , blockValueTxs    :: ![TxHash]
      -- ^ block transactions
    } deriving (Show, Eq, Ord)

-- | Reference to a block where a transaction is stored.
data BlockRef = BlockRef
    { blockRefHash   :: !BlockHash
      -- ^ block header hash
    , blockRefHeight :: !BlockHeight
      -- ^ block height in the chain
    , blockRefPos    :: !Word32
      -- ^ position of transaction within the block
    } deriving (Show, Eq)

instance Ord BlockRef where
    compare = compare `on` f
      where
        f BlockRef {..} = (blockRefHeight, blockRefPos)

-- | Detailed transaction information.
data DetailedTx = DetailedTx
    { detailedTxData    :: !Tx
      -- ^ 'Tx' object
    , detailedTxFee     :: !Word64
      -- ^ transaction fees paid to miners in satoshi
    , detailedTxInputs  :: ![DetailedInput]
      -- ^ transaction inputs
    , detailedTxOutputs :: ![DetailedOutput]
      -- ^ transaction outputs
    , detailedTxBlock   :: !(Maybe BlockRef)
      -- ^ block information for this transaction
    } deriving (Show, Eq)

-- | Input information.
data DetailedInput
    = DetailedCoinbase { detInOutPoint  :: !OutPoint
                         -- ^ output being spent (should be zeroes)
                       , detInSequence  :: !Word32
                         -- ^ sequence
                       , detInSigScript :: !ByteString
                         -- ^ input script data (not valid script)
                       , detInNetwork   :: !Network
                         -- ^ network constants
                       }
    -- ^ coinbase input details
    | DetailedInput { detInOutPoint  :: !OutPoint
                      -- ^ output being spent
                    , detInSequence  :: !Word32
                      -- ^ sequence
                    , detInSigScript :: !ByteString
                      -- ^ signature (input) script
                    , detInPkScript  :: !ByteString
                      -- ^ pubkey (output) script from previous tx
                    , detInValue     :: !Word64
                      -- ^ amount in satoshi being spent spent
                    , detInBlock     :: !(Maybe BlockRef)
                      -- ^ block where this input is found
                    , detInNetwork   :: !Network
                      -- ^ network constants
                    }
    -- ^ regular input details
    deriving (Show, Eq)

data PeerInformation 
    = PeerInformation { userAgent   :: !ByteString
                      , address     :: !ByteString
                      , connected   :: !Bool
                      , version     :: !Word32
                      , services    :: !Word64
                      , relay       :: !Bool
                      , blockHash   :: !BlockHash
                      , blockHeight :: !BlockHeight
                      , nonce       :: !Word64
                      , remoteNonce :: !Word64
                      , pings       :: ![NominalDiffTime]
                      }
    deriving (Show, Eq)

isCoinbase :: DetailedInput -> Bool
isCoinbase DetailedCoinbase {} = True
isCoinbase _                   = False

-- | Output information.
data DetailedOutput = DetailedOutput
    { detOutValue   :: !Word64
      -- ^ amount in satoshi
    , detOutScript  :: !ByteString
      -- ^ pubkey (output) script
    , detOutSpender :: !(Maybe Spender)
      -- ^ input spending this transaction
    , detOutNetwork :: !Network
      -- ^ network constants
    } deriving (Show, Eq)

-- | Address balance information.
data AddressBalance = AddressBalance
    { addressBalAddress     :: !Address
      -- ^ address balance
    , addressBalConfirmed   :: !Word64
      -- ^ confirmed balance
    , addressBalUnconfirmed :: !Int64
      -- ^ unconfirmed balance (can be negative)
    , addressUtxoCount      :: !Word64
      -- ^ number of unspent outputs
    } deriving (Show, Eq)

-- | Transaction record in database.
data TxRecord = TxRecord
    { txValueBlock    :: !(Maybe BlockRef)
      -- ^ block information
    , txValue         :: !Tx
      -- ^ transaction data
    , txValuePrevOuts :: [(OutPoint, PrevOut)]
      -- ^ previous output information
    } deriving (Show, Eq, Ord)

-- | Output key in database.
newtype OutputKey = OutputKey
    { outPoint :: OutPoint
    } deriving (Show, Eq, Ord)

-- | Previous output data.
data PrevOut = PrevOut
    { prevOutValue  :: !Word64
      -- ^ value of output in satoshi
    , prevOutBlock  :: !(Maybe BlockRef)
      -- ^ block information for spent output
    , prevOutScript :: !ByteString
      -- ^ pubkey (output) script
    } deriving (Show, Eq, Ord)

-- | Output data.
data Output = Output
    { outputValue :: !Word64
      -- ^ value of output in satoshi
    , outBlock    :: !(Maybe BlockRef)
      -- ^ block infromation for output
    , outScript   :: !ByteString
      -- ^ pubkey (output) script
    , outSpender  :: !(Maybe Spender)
      -- ^ input spending this output
    } deriving (Show, Eq, Ord)

-- | Prepare previous output.
outputToPrevOut :: Output -> PrevOut
outputToPrevOut Output {..} =
    PrevOut
    { prevOutValue = outputValue
    , prevOutBlock = outBlock
    , prevOutScript = outScript
    }

-- | Convert previous output to unspent output.
prevOutToOutput :: PrevOut -> Output
prevOutToOutput PrevOut {..} =
    Output
    { outputValue = prevOutValue
    , outBlock = prevOutBlock
    , outScript = prevOutScript
    , outSpender = Nothing
    }

-- | Information about input spending output.
data Spender = Spender
    { spenderHash  :: !TxHash
      -- ^ input transaction hash
    , spenderIndex :: !Word32
      -- ^ input position in transaction
    , spenderBlock :: !(Maybe BlockRef)
      -- ^ block information
    } deriving (Show, Eq, Ord)

-- | Aggregate key for transactions and outputs.
data MultiTxKey
    = MultiTxKey !TxKey
      -- ^ key for transaction
    | MultiTxOutKey !OutputKey
      -- ^ key for output
    | ShortMultiTxKey !TxHash
      -- ^ short key that matches all
    deriving (Show, Eq, Ord)

-- | Aggregate database key for transactions and outputs.
data MultiTxValue
    = MultiTx !TxRecord
      -- ^ transaction record
    | MultiTxOutput !Output
      -- ^ records for all outputs
    deriving (Show, Eq, Ord)

-- | Transaction database key.
newtype TxKey =
    TxKey TxHash
    deriving (Show, Eq, Ord)

-- | Mempool transaction database key.
data MempoolKey
    = MempoolKey TxHash
      -- ^ key for a mempool transaction
    | ShortMempoolKey
      -- ^ short key that matches all
    deriving (Show, Eq, Ord)

-- | Orphan transaction database key.
data OrphanKey
    = OrphanKey TxHash
      -- ^ key for an orphan transaction
    | ShortOrphanKey
      -- ^ short key that matches all
    deriving (Show, Eq, Ord)

-- | Block entry database key.
newtype BlockKey =
    BlockKey BlockHash
    deriving (Show, Eq, Ord)

-- | Block height database key.
newtype HeightKey =
    HeightKey BlockHeight
    deriving (Show, Eq, Ord)

-- | Address balance database key.
newtype BalanceKey = BalanceKey
    { balanceAddress :: Address
    } deriving (Show, Eq)

-- | Address balance database value.
data Balance = Balance
    { balanceValue       :: !Word64
      -- ^ balance in satoshi
    , balanceUnconfirmed :: !Int64
      -- ^ unconfirmed balance in satoshi (can be negative)
    , balanceUtxoCount   :: !Word64
      -- ^ number of unspent outputs
    } deriving (Show, Eq, Ord)

-- | Default balance for an address.
emptyBalance :: Balance
emptyBalance =
    Balance
    { balanceValue = 0
    , balanceUnconfirmed = 0
    , balanceUtxoCount = 0
    }

-- | Key for best block in database.
data BestBlockKey = BestBlockKey deriving (Show, Eq, Ord)

-- | Address output.
data AddrOutput = AddrOutput
    { addrOutputKey :: !AddrOutKey
    , addrOutput    :: !Output
    } deriving (Eq, Show)

instance Ord AddrOutput where
    compare = compare `on` addrOutputKey

-- | Serialization format for addresses in database.
newtype StoreAddress = StoreAddress Address
    deriving (Show, Eq)

instance Key BestBlockKey
         -- 0x00
instance Key BlockKey
         -- 0x01 · BlockHash
instance Key TxKey
         -- 0x02 · TxHash · 0x00
instance Key OutputKey
         -- 0x02 · TxHash · 0x01 · OutputIndex
instance Key MultiTxKey
         -- 0x02 · TxHash
         -- 0x02 · TxHash · 0x00
         -- 0x02 · TxHash · 0x01 · OutputIndex
instance Key HeightKey
         -- 0x03 · InvBlockHeight
instance Key BalanceKey
         -- 0x04 · Storeaddress
instance Key AddrTxKey
         -- 0x05 · StoreAddress · InvBlockHeight · InvBlockPos · TxHash
         -- 0x05 · StoreAddress · InvBlockHeight
         -- 0x05 · StoreAddress
instance Key AddrOutKey
         -- 0x06 · StoreAddress · InvBlockHeight · InvBlockPos
         -- 0x06 · StoreAddress · InvBlockHeight
         -- 0x06 · StoreAddress
instance Key MempoolKey
         -- 0x07 · TxHash
         -- 0x07
instance Key OrphanKey
         -- 0x08 · TxHash
         -- 0x08

instance R.KeyValue BestBlockKey BlockHash
instance R.KeyValue BlockKey BlockValue
instance R.KeyValue TxKey TxRecord
instance R.KeyValue AddrOutKey Output
instance R.KeyValue MultiTxKey MultiTxValue
instance R.KeyValue HeightKey BlockHash
instance R.KeyValue BalanceKey Balance
instance R.KeyValue AddrTxKey ()
instance R.KeyValue OutputKey Output
instance R.KeyValue MempoolKey ()
instance R.KeyValue OrphanKey Tx

instance Serialize MempoolKey where
    put (MempoolKey h) = do
        putWord8 0x07
        put h
    put ShortMempoolKey = putWord8 0x07
    get = do
        guard . (== 0x07) =<< getWord8
        MempoolKey <$> get

instance Serialize OrphanKey where
    put (OrphanKey h) = do
        putWord8 0x08
        put h
    put ShortOrphanKey = putWord8 0x08
    get = do
        guard . (== 0x08) =<< getWord8
        OrphanKey <$> get

instance Serialize BalanceKey where
    put BalanceKey {..} = do
        putWord8 0x04
        put (StoreAddress balanceAddress)
    get = do
        guard . (== 0x04) =<< getWord8
        StoreAddress balanceAddress <- get
        return BalanceKey {..}

instance Serialize Balance where
    put Balance {..} = do
        put balanceValue
        put balanceUnconfirmed
        put balanceUtxoCount
    get = do
        balanceValue <- get
        balanceUnconfirmed <- get
        balanceUtxoCount <- get
        return Balance {..}

instance Serialize AddrTxKey where
    put AddrTxKey {..} = do
        putWord8 0x05
        put $ StoreAddress addrTxKey
        put (maybe 0 (maxBound -) addrTxHeight)
        put (maybe 0 (maxBound -) addrTxPos)
        put addrTxHash
    put ShortAddrTxKey {..} = do
        putWord8 0x05
        put $ StoreAddress addrTxKey
    put ShortAddrTxKeyHeight {..} = do
        putWord8 0x05
        put $ StoreAddress addrTxKey
        put (maybe 0 (maxBound -) addrTxHeight)
    get = do
        guard . (== 0x05) =<< getWord8
        StoreAddress addrTxKey <- get
        h <- (maxBound -) <$> get
        let addrTxHeight
                | h == 0 = Nothing
                | otherwise = Just h
        p <- (maxBound -) <$> get
        let addrTxPos
                | p == 0 = Nothing
                | otherwise = Just p
        addrTxHash <- get
        return AddrTxKey {..}

-- | Beginning of address output database key.
addrKeyStart :: Address -> Put
addrKeyStart a = put (StoreAddress a)

instance Serialize AddrOutKey where
    put AddrOutKey {..} = do
        putWord8 0x06
        put $ StoreAddress addrOutputAddress
        put (maybe 0 (maxBound -) addrOutputHeight)
        put (maybe 0 (maxBound -) addrOutputPos)
        put addrOutPoint
    put ShortAddrOutKey {..} = do
        putWord8 0x06
        put $ StoreAddress addrOutputAddress
    put ShortAddrOutKeyHeight {..} = do
        putWord8 0x06
        put $ StoreAddress addrOutputAddress
        put (maybe 0 (maxBound -) addrOutputHeight)
    get = do
        guard . (== 0x06) =<< getWord8
        StoreAddress addrOutputAddress <- get
        record addrOutputAddress
      where
        record addrOutputAddress = do
            h <- (maxBound -) <$> get
            let addrOutputHeight | h == 0 = Nothing
                                 | otherwise = Just h
            p <- (maxBound -) <$> get
            let addrOutputPos | p == 0 = Nothing
                              | otherwise = Just p
            addrOutPoint <- get
            return AddrOutKey {..}

instance Serialize MultiTxKey where
    put (MultiTxKey k)      = put k
    put (MultiTxOutKey k)   = put k
    put (ShortMultiTxKey k) = putWord8 0x02 >> put k
    get = MultiTxKey <$> get <|> MultiTxOutKey <$> get

instance Serialize MultiTxValue where
    put (MultiTx v)       = put v
    put (MultiTxOutput v) = put v
    get = MultiTx <$> get <|> MultiTxOutput <$> get

instance Serialize Spender where
    put Spender {..} = do
        put spenderHash
        put spenderIndex
        put spenderBlock
    get = do
        spenderHash <- get
        spenderIndex <- get
        spenderBlock <- get
        return Spender {..}

instance Serialize OutputKey where
    put OutputKey {..} = do
        putWord8 0x02
        put (outPointHash outPoint)
        putWord8 0x01
        put (outPointIndex outPoint)
    get = do
        guard . (== 0x02) =<< getWord8
        outPointHash <- get
        guard . (== 0x01) =<< getWord8
        outPointIndex <- get
        let outPoint = OutPoint {..}
        return OutputKey {..}

instance Serialize PrevOut where
    put PrevOut {..} = do
        put prevOutValue
        put prevOutBlock
        put (B.length prevOutScript)
        putByteString prevOutScript
    get = do
        prevOutValue <- get
        prevOutBlock <- get
        prevOutScript <- getByteString =<< get
        return PrevOut {..}

instance Serialize Output where
    put Output {..} = do
        putWord8 0x01
        put outputValue
        put outBlock
        put outScript
        put outSpender
    get = do
        guard . (== 0x01) =<< getWord8
        outputValue <- get
        outBlock <- get
        outScript <- get
        outSpender <- get
        return Output {..}

instance Serialize BlockRef where
    put BlockRef {..} = do
        put blockRefHash
        put blockRefHeight
        put blockRefPos
    get = do
        blockRefHash <- get
        blockRefHeight <- get
        blockRefPos <- get
        return BlockRef {..}

instance Serialize TxRecord where
    put TxRecord {..} = do
        putWord8 0x00
        put txValueBlock
        put txValue
        put txValuePrevOuts
    get = do
        guard . (== 0x00) =<< getWord8
        txValueBlock <- get
        txValue <- get
        txValuePrevOuts <- get
        return TxRecord {..}

instance Serialize BestBlockKey where
    put BestBlockKey = put (B.replicate 32 0x00)
    get = do
        guard . (== B.replicate 32 0x00) =<< getBytes 32
        return BestBlockKey

instance Serialize BlockValue where
    put BlockValue {..} = do
        put blockValueHeight
        put blockValueWork
        put blockValueHeader
        put blockValueSize
        put blockValueTxs
    get = do
        blockValueHeight <- get
        blockValueWork <- get
        blockValueHeader <- get
        blockValueSize <- get
        blockValueTxs <- get
        return BlockValue {..}

-- | Byte identifying network for an address.
netByte :: Network -> Word8
netByte net | net == btc        = 0x00
            | net == btcTest    = 0x01
            | net == btcRegTest = 0x02
            | net == bch        = 0x04
            | net == bchTest    = 0x05
            | net == bchRegTest = 0x06
            | otherwise         = 0xff

-- | Network from its corresponding byte.
byteNet :: Word8 -> Maybe Network
byteNet 0x00 = Just btc
byteNet 0x01 = Just btcTest
byteNet 0x02 = Just btcRegTest
byteNet 0x04 = Just bch
byteNet 0x05 = Just bchTest
byteNet 0x06 = Just bchRegTest
byteNet _    = Nothing

-- | Deserializer for network byte.
getByteNet :: Get Network
getByteNet =
    byteNet <$> getWord8 >>= \case
        Nothing -> fail "Could not decode network byte"
        Just net -> return net

instance Serialize StoreAddress where
    put (StoreAddress addr) =
        case addr of
            PubKeyAddress h net -> do
                putWord8 0x01
                putWord8 (netByte net)
                put h
            ScriptAddress h net -> do
                putWord8 0x02
                putWord8 (netByte net)
                put h
            WitnessPubKeyAddress h net -> do
                putWord8 0x03
                putWord8 (netByte net)
                put h
            WitnessScriptAddress h net -> do
                putWord8 0x04
                putWord8 (netByte net)
                put h
    get = fmap StoreAddress $ pk <|> sa <|> wa <|> ws
      where
        pk = do
            guard . (== 0x01) =<< getWord8
            net <- getByteNet
            h <- get
            return (PubKeyAddress h net)
        sa = do
            guard . (== 0x02) =<< getWord8
            net <- getByteNet
            h <- get
            return (ScriptAddress h net)
        wa = do
            guard . (== 0x03) =<< getWord8
            net <- getByteNet
            h <- get
            return (WitnessPubKeyAddress h net)
        ws = do
            guard . (== 0x04) =<< getWord8
            net <- getByteNet
            h <- get
            return (WitnessScriptAddress h net)

-- | JSON serialization for 'BlockValue'.
blockValuePairs :: A.KeyValue kv => BlockValue -> [kv]
blockValuePairs BlockValue {..} =
    [ "hash" .= headerHash blockValueHeader
    , "height" .= blockValueHeight
    , "previous" .= prevBlock blockValueHeader
    , "time" .= blockTimestamp blockValueHeader
    , "version" .= blockVersion blockValueHeader
    , "bits" .= blockBits blockValueHeader
    , "nonce" .= bhNonce blockValueHeader
    , "size" .= blockValueSize
    , "tx" .= blockValueTxs
    ]

instance ToJSON BlockValue where
    toJSON = object . blockValuePairs
    toEncoding = pairs . mconcat . blockValuePairs

instance ToJSON Spender where
    toJSON = object . spenderPairs
    toEncoding = pairs . mconcat . spenderPairs

-- | JSON serialization for 'BlockRef'.
blockRefPairs :: A.KeyValue kv => BlockRef -> [kv]
blockRefPairs BlockRef {..} =
    [ "hash" .= blockRefHash
    , "height" .= blockRefHeight
    , "position" .= blockRefPos
    ]

-- | JSON serialization for 'Spender'.
spenderPairs :: A.KeyValue kv => Spender -> [kv]
spenderPairs Spender {..} =
    ["txid" .= spenderHash, "input" .= spenderIndex, "block" .= spenderBlock]

-- | JSON serialization for a 'DetailedOutput'.
detailedOutputPairs :: A.KeyValue kv => DetailedOutput -> [kv]
detailedOutputPairs DetailedOutput {..} =
    [ "address" .= scriptToAddressBS detOutNetwork detOutScript
    , "pkscript" .= String (cs (encodeHex detOutScript))
    , "value" .= detOutValue
    , "spent" .= isJust detOutSpender
    , "spender" .= detOutSpender
    ]

instance ToJSON DetailedOutput where
    toJSON = object . detailedOutputPairs
    toEncoding = pairs . mconcat . detailedOutputPairs

<<<<<<< HEAD
peerInformationPairs :: A.KeyValue kv => PeerInformation -> [kv]
peerInformationPairs PeerInformation {..} =
    [ "userAgent"   .= String (cs userAgent)
    , "address"     .= String (cs address)
    , "connected"   .= connected
    , "version"     .= version
    , "services"    .= services
    , "relay"       .= relay
    , "blockHash"   .= blockHash
    , "blockHeight" .= blockHeight
    , "nonce"       .= nonce
    , "remoteNonce" .= remoteNonce
    , "pings"       .= pings
    ]

instance ToJSON PeerInformation where
    toJSON = object . peerInformationPairs
    toEncoding = pairs . mconcat . peerInformationPairs


=======
-- | JSON serialization for 'DetailedInput'.
>>>>>>> b3b5cd57
detailedInputPairs :: A.KeyValue kv => DetailedInput -> [kv]
detailedInputPairs DetailedInput {..} =
    [ "txid" .= outPointHash detInOutPoint
    , "output" .= outPointIndex detInOutPoint
    , "coinbase" .= False
    , "sequence" .= detInSequence
    , "sigscript" .= String (cs (encodeHex detInSigScript))
    , "pkscript" .= String (cs (encodeHex detInPkScript))
    , "address" .= scriptToAddressBS detInNetwork detInPkScript
    , "value" .= detInValue
    , "block" .= detInBlock
    ]
detailedInputPairs DetailedCoinbase {..} =
    [ "txid" .= outPointHash detInOutPoint
    , "output" .= outPointIndex detInOutPoint
    , "coinbase" .= True
    , "sequence" .= detInSequence
    , "sigscript" .= String (cs (encodeHex detInSigScript))
    , "pkscript" .= Null
    , "address" .= Null
    , "value" .= Null
    , "block" .= Null
    ]

instance ToJSON DetailedInput where
    toJSON = object . detailedInputPairs
    toEncoding = pairs . mconcat . detailedInputPairs

-- | JSON serialization for 'DetailedTx'.
detailedTxPairs :: A.KeyValue kv => DetailedTx -> [kv]
detailedTxPairs DetailedTx {..} =
    [ "txid" .= txHash detailedTxData
    , "size" .= B.length (S.encode detailedTxData)
    , "version" .= txVersion detailedTxData
    , "locktime" .= txLockTime detailedTxData
    , "fee" .= detailedTxFee
    , "inputs" .= detailedTxInputs
    , "outputs" .= detailedTxOutputs
    , "hex" .= String (cs (encodeHex (S.encode detailedTxData)))
    , "block" .= detailedTxBlock
    ]

instance ToJSON DetailedTx where
    toJSON = object . detailedTxPairs
    toEncoding = pairs . mconcat . detailedTxPairs

instance ToJSON BlockRef where
    toJSON = object . blockRefPairs
    toEncoding = pairs . mconcat . blockRefPairs

-- | JSON serialization for 'AddrOutput'.
addrOutputPairs :: A.KeyValue kv => AddrOutput -> [kv]
addrOutputPairs AddrOutput {..} =
    [ "address" .= addrOutputAddress
    , "txid" .= outPointHash addrOutPoint
    , "index" .= outPointIndex addrOutPoint
    , "block" .= outBlock
    , "output" .= dout
    ]
  where
    Output {..} = addrOutput
    AddrOutKey {..} = addrOutputKey
    dout =
        DetailedOutput
            { detOutValue = outputValue
            , detOutScript = outScript
            , detOutSpender = outSpender
            , detOutNetwork = getAddrNet addrOutputAddress
            }

instance ToJSON AddrOutput where
    toJSON = object . addrOutputPairs
    toEncoding = pairs . mconcat . addrOutputPairs

-- | JSON serialization for 'AddressBalance'.
addressBalancePairs :: A.KeyValue kv => AddressBalance -> [kv]
addressBalancePairs AddressBalance {..} =
    [ "address" .= addressBalAddress
    , "confirmed" .= addressBalConfirmed
    , "unconfirmed" .= addressBalUnconfirmed
    , "utxo" .= addressUtxoCount
    ]

instance FromJSON NewTx where
    parseJSON = withObject "transaction" $ \v -> NewTx <$> v .: "transaction"

instance ToJSON AddressBalance where
    toJSON = object . addressBalancePairs
    toEncoding = pairs . mconcat . addressBalancePairs

instance Serialize HeightKey where
    put (HeightKey height) = do
        putWord8 0x03
        put (maxBound - height)
        put height
    get = do
        guard . (== 0x03) =<< getWord8
        iheight <- get
        return (HeightKey (maxBound - iheight))

instance Serialize BlockKey where
    put (BlockKey hash) = do
        putWord8 0x01
        put hash
    get = do
        guard . (== 0x01) =<< getWord8
        BlockKey <$> get

instance Serialize TxKey where
    put (TxKey hash) = do
        putWord8 0x02
        put hash
        putWord8 0x00
    get = do
        guard . (== 0x02) =<< getWord8
        hash <- get
        guard . (== 0x00) =<< getWord8
        return (TxKey hash)

-- | Configuration for a 'Store'.
data StoreConfig = StoreConfig
    { storeConfMaxPeers  :: !Int
      -- ^ max peers to connect to
    , storeConfInitPeers :: ![HostPort]
      -- ^ static set of peers to connect to
    , storeConfDiscover  :: !Bool
      -- ^ discover new peers?
    , storeConfDB        :: !DB
      -- ^ RocksDB database handler
    , storeConfNetwork   :: !Network
      -- ^ network constants
    }

-- | Store mailboxes.
data Store = Store
    { storeManager   :: !Manager
      -- ^ peer manager mailbox
    , storeChain     :: !Chain
      -- ^ chain header process mailbox
    , storeBlock     :: !BlockStore
      -- ^ block storage mailbox
    , storePublisher :: !(Publisher StoreEvent)
      -- ^ store event publisher mailbox
    }<|MERGE_RESOLUTION|>--- conflicted
+++ resolved
@@ -21,14 +21,10 @@
 import           Database.RocksDB        (DB)
 import           Database.RocksDB.Query  as R
 import           Haskoin
-<<<<<<< HEAD
-import           Network.Haskoin.Node
-import           UnliftIO
+-- import           UnliftIO
 import           Data.Time.Clock
-=======
 import           Haskoin.Node
 import           NQE
->>>>>>> b3b5cd57
 
 -- | Reasons why a transaction may not get imported.
 data TxException
@@ -822,7 +818,7 @@
     toJSON = object . detailedOutputPairs
     toEncoding = pairs . mconcat . detailedOutputPairs
 
-<<<<<<< HEAD
+-- | JSON serialization for 'PeerInformation'.
 peerInformationPairs :: A.KeyValue kv => PeerInformation -> [kv]
 peerInformationPairs PeerInformation {..} =
     [ "userAgent"   .= String (cs userAgent)
@@ -843,9 +839,7 @@
     toEncoding = pairs . mconcat . peerInformationPairs
 
 
-=======
 -- | JSON serialization for 'DetailedInput'.
->>>>>>> b3b5cd57
 detailedInputPairs :: A.KeyValue kv => DetailedInput -> [kv]
 detailedInputPairs DetailedInput {..} =
     [ "txid" .= outPointHash detInOutPoint
